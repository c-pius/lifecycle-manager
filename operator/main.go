/*
Copyright 2022.

Licensed under the Apache License, Version 2.0 (the "License");
you may not use this file except in compliance with the License.
You may obtain a copy of the License at

    http://www.apache.org/licenses/LICENSE-2.0

Unless required by applicable law or agreed to in writing, software
distributed under the License is distributed on an "AS IS" BASIS,
WITHOUT WARRANTIES OR CONDITIONS OF ANY KIND, either express or implied.
See the License for the specific language governing permissions and
limitations under the License.
*/

package main

import (
	"flag"
<<<<<<< HEAD
	"os"

	corev1 "k8s.io/api/core/v1"
	"k8s.io/apimachinery/pkg/labels"
=======
	"go.uber.org/zap/zapcore"
	"golang.org/x/time/rate"
	corev1 "k8s.io/api/core/v1"
	"k8s.io/apimachinery/pkg/labels"
	"k8s.io/client-go/util/workqueue"
	"os"
>>>>>>> 12771dd2
	"sigs.k8s.io/controller-runtime/pkg/cache"
	"sigs.k8s.io/controller-runtime/pkg/controller"
	"time"

	// Import all Kubernetes client auth plugins (e.g. Azure, GCP, OIDC, etc.)
	// to ensure that exec-entrypoint and run can make use of them.
	_ "k8s.io/client-go/plugin/pkg/client/auth"

	v1extensions "k8s.io/apiextensions-apiserver/pkg/apis/apiextensions/v1"
	"k8s.io/apimachinery/pkg/runtime"
	utilruntime "k8s.io/apimachinery/pkg/util/runtime"
	clientgoscheme "k8s.io/client-go/kubernetes/scheme"
	ctrl "sigs.k8s.io/controller-runtime"
	"sigs.k8s.io/controller-runtime/pkg/healthz"
	"sigs.k8s.io/controller-runtime/pkg/log/zap"

	operatorv1alpha1 "github.com/kyma-project/kyma-operator/operator/api/v1alpha1"
	"github.com/kyma-project/kyma-operator/operator/controllers"
	operatorLabels "github.com/kyma-project/kyma-operator/operator/pkg/labels"
	//+kubebuilder:scaffold:imports
)

const name = "kyma-operator"

var (
	scheme   = runtime.NewScheme()
	setupLog = ctrl.Log.WithName("setup")
)

func init() {
	utilruntime.Must(clientgoscheme.AddToScheme(scheme))
	utilruntime.Must(operatorv1alpha1.AddToScheme(scheme))
	utilruntime.Must(v1extensions.AddToScheme(scheme))
	//+kubebuilder:scaffold:scheme
}

func main() {
	var metricsAddr string
	var enableLeaderElection bool
	var probeAddr string
<<<<<<< HEAD
	var listenerAddr string
	flag.StringVar(&metricsAddr, "metrics-bind-address", ":8080", "The address the metric endpoint binds to.")
	flag.StringVar(&probeAddr, "health-probe-bind-address", ":8081", "The address the probe endpoint binds to.")
	flag.StringVar(&listenerAddr, "skr-listener-bind-address", ":8082", "The address the skr listener endpoint binds to.")
=======
	var maxConcurrentReconciles int
	var requeueSuccessInterval, requeueFailureInterval, requeueWaitingInterval time.Duration
	flag.StringVar(&metricsAddr, "metrics-bind-address", ":8080", "The address the metric endpoint binds to.")
	flag.StringVar(&probeAddr, "health-probe-bind-address", ":8081", "The address the probe endpoint binds to.")
	flag.IntVar(&maxConcurrentReconciles, "max-concurrent-reconciles", 1, "The maximum number of concurrent Reconciles which can be run.")
>>>>>>> 12771dd2
	flag.BoolVar(&enableLeaderElection, "leader-elect", false,
		"Enable leader election for controller manager. "+
			"Enabling this will ensure there is only one active controller manager.")

	flag.DurationVar(&requeueSuccessInterval, "requeue-success-interval", 20*time.Second,
		"determines the duration after which an already successfully reconciled Kyma is enqueued for checking "+
			"if it's still in a consistent state.")
	flag.DurationVar(&requeueFailureInterval, "requeue-failure-interval", 10*time.Second,
		"determines the duration after which a failing reconciliation is retried and "+
			"enqueued for a next try at recovering (e.g. because an Remote Synchronization Interaction failed)")
	flag.DurationVar(&requeueWaitingInterval, "requeue-waiting-interval", 3*time.Second,
		"etermines the duration after which a pending reconciliation is requeued "+
			"if the operator decides that it needs to wait for a certain state to update before it can proceed "+
			"(e.g. because of pending finalizers in the deletion process)")

	opts := zap.Options{
		Development: true,
		Level:       zapcore.DebugLevel,
	}
	opts.BindFlags(flag.CommandLine)
	flag.Parse()

	ctrl.SetLogger(zap.New(zap.UseFlagOptions(&opts)))

	cacheLabelSelector := labels.SelectorFromSet(
		labels.Set{operatorLabels.ManagedBy: name},
	)
	mgr, err := ctrl.NewManager(ctrl.GetConfigOrDie(), ctrl.Options{
		Scheme:                 scheme,
		MetricsBindAddress:     metricsAddr,
		Port:                   9443,
		HealthProbeBindAddress: probeAddr,
		LeaderElection:         enableLeaderElection,
		LeaderElectionID:       "893110f7.kyma-project.io",
		NewCache: cache.BuilderWithOptions(cache.Options{
			SelectorsByObject: cache.SelectorsByObject{
				&operatorv1alpha1.ModuleTemplate{}: {Label: cacheLabelSelector},
				&corev1.Secret{}:                   {Label: cacheLabelSelector},
			},
		}),
	})

	if err != nil {
		setupLog.Error(err, "unable to start manager")
		os.Exit(1)
	}

	if err = (&controllers.KymaReconciler{
<<<<<<< HEAD
		Client:   mgr.GetClient(),
		Scheme:   mgr.GetScheme(),
		Recorder: mgr.GetEventRecorderFor("kyma-operator"),
	}).SetupWithManager(setupLog, mgr, listenerAddr); err != nil {
=======
		Client:        mgr.GetClient(),
		EventRecorder: mgr.GetEventRecorderFor(name),
		RequeueIntervals: controllers.RequeueIntervals{
			Success: requeueSuccessInterval,
			Failure: requeueFailureInterval,
			Waiting: requeueWaitingInterval,
		},
	}).SetupWithManager(mgr, controller.Options{
		RateLimiter: workqueue.NewMaxOfRateLimiter(
			workqueue.NewItemExponentialFailureRateLimiter(100*time.Millisecond, 1000*time.Second),
			&workqueue.BucketRateLimiter{Limiter: rate.NewLimiter(rate.Limit(30), 200)}),
		MaxConcurrentReconciles: maxConcurrentReconciles,
	}); err != nil {
>>>>>>> 12771dd2
		setupLog.Error(err, "unable to create controller", "controller", "Kyma")
		os.Exit(1)
	}
	//+kubebuilder:scaffold:builder

	if err := mgr.AddHealthzCheck("healthz", healthz.Ping); err != nil {
		setupLog.Error(err, "unable to set up health check")
		os.Exit(1)
	}
	if err := mgr.AddReadyzCheck("readyz", healthz.Ping); err != nil {
		setupLog.Error(err, "unable to set up ready check")
		os.Exit(1)
	}

	if err := mgr.Start(ctrl.SetupSignalHandler()); err != nil {
		setupLog.Error(err, "problem running manager")
		os.Exit(1)
	}
}<|MERGE_RESOLUTION|>--- conflicted
+++ resolved
@@ -18,22 +18,18 @@
 
 import (
 	"flag"
-<<<<<<< HEAD
 	"os"
 
-	corev1 "k8s.io/api/core/v1"
-	"k8s.io/apimachinery/pkg/labels"
-=======
+	"os"
+	"time"
+
 	"go.uber.org/zap/zapcore"
 	"golang.org/x/time/rate"
 	corev1 "k8s.io/api/core/v1"
 	"k8s.io/apimachinery/pkg/labels"
 	"k8s.io/client-go/util/workqueue"
-	"os"
->>>>>>> 12771dd2
 	"sigs.k8s.io/controller-runtime/pkg/cache"
 	"sigs.k8s.io/controller-runtime/pkg/controller"
-	"time"
 
 	// Import all Kubernetes client auth plugins (e.g. Azure, GCP, OIDC, etc.)
 	// to ensure that exec-entrypoint and run can make use of them.
@@ -71,18 +67,15 @@
 	var metricsAddr string
 	var enableLeaderElection bool
 	var probeAddr string
-<<<<<<< HEAD
 	var listenerAddr string
 	flag.StringVar(&metricsAddr, "metrics-bind-address", ":8080", "The address the metric endpoint binds to.")
 	flag.StringVar(&probeAddr, "health-probe-bind-address", ":8081", "The address the probe endpoint binds to.")
 	flag.StringVar(&listenerAddr, "skr-listener-bind-address", ":8082", "The address the skr listener endpoint binds to.")
-=======
 	var maxConcurrentReconciles int
 	var requeueSuccessInterval, requeueFailureInterval, requeueWaitingInterval time.Duration
 	flag.StringVar(&metricsAddr, "metrics-bind-address", ":8080", "The address the metric endpoint binds to.")
 	flag.StringVar(&probeAddr, "health-probe-bind-address", ":8081", "The address the probe endpoint binds to.")
 	flag.IntVar(&maxConcurrentReconciles, "max-concurrent-reconciles", 1, "The maximum number of concurrent Reconciles which can be run.")
->>>>>>> 12771dd2
 	flag.BoolVar(&enableLeaderElection, "leader-elect", false,
 		"Enable leader election for controller manager. "+
 			"Enabling this will ensure there is only one active controller manager.")
@@ -131,12 +124,6 @@
 	}
 
 	if err = (&controllers.KymaReconciler{
-<<<<<<< HEAD
-		Client:   mgr.GetClient(),
-		Scheme:   mgr.GetScheme(),
-		Recorder: mgr.GetEventRecorderFor("kyma-operator"),
-	}).SetupWithManager(setupLog, mgr, listenerAddr); err != nil {
-=======
 		Client:        mgr.GetClient(),
 		EventRecorder: mgr.GetEventRecorderFor(name),
 		RequeueIntervals: controllers.RequeueIntervals{
@@ -150,7 +137,6 @@
 			&workqueue.BucketRateLimiter{Limiter: rate.NewLimiter(rate.Limit(30), 200)}),
 		MaxConcurrentReconciles: maxConcurrentReconciles,
 	}); err != nil {
->>>>>>> 12771dd2
 		setupLog.Error(err, "unable to create controller", "controller", "Kyma")
 		os.Exit(1)
 	}
