--- conflicted
+++ resolved
@@ -21,14 +21,7 @@
 	"k8s.io/apimachinery/pkg/apis/meta/v1/unstructured"
 )
 
-<<<<<<< HEAD
 // ComponentType defines the components to be installed
-=======
-// Settings defines some component specific settings.
-type Settings map[string]string
-
-// ComponentType defines the components to be installed.
->>>>>>> 76e6dddd
 type ComponentType struct {
 	Name    string  `json:"name"`
 	Channel Channel `json:"channel,omitempty"`
