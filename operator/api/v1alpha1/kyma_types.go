/*
Copyright 2022.

Licensed under the Apache License, Version 2.0 (the "License");
you may not use this file except in compliance with the License.
You may obtain a copy of the License at

    http://www.apache.org/licenses/LICENSE-2.0

Unless required by applicable law or agreed to in writing, software
distributed under the License is distributed on an "AS IS" BASIS,
WITHOUT WARRANTIES OR CONDITIONS OF ANY KIND, either express or implied.
See the License for the specific language governing permissions and
limitations under the License.
*/

package v1alpha1

import (
	metav1 "k8s.io/apimachinery/pkg/apis/meta/v1"
)

<<<<<<< HEAD
const (
	KymaKind   = "Kyma"
	KymaPlural = "kymas"
)

// Settings defines some component specific settings.
=======
// Settings defines some component specific settings
>>>>>>> 658bf42e
type Settings map[string]string

// ComponentType defines the components to be installed.
type ComponentType struct {
	Name     string     `json:"name"`
	Channel  Channel    `json:"channel,omitempty"`
	Settings []Settings `json:"settings,omitempty"`
}

<<<<<<< HEAD
// KymaSpec defines the desired state of Kyma.
=======
type SyncStrategy string

const (
	SyncStrategyLocalSecret = "local-secret"
)

// Sync defines settings used to apply the kyma synchronization to other clusters
type Sync struct {
	// +kubebuilder:default:=true
	// Enabled set to true will look up a kubeconfig for the remote cluster based on the strategy
	// and synchronize its state there.
	Enabled bool `json:"enabled,omitempty"`

	// +kubebuilder:default:=secret
	// Strategy determines the way to lookup the remotely synced kubeconfig, by default it is fetched from a secret
	Strategy SyncStrategy `json:"strategy,omitempty"`

	// The target namespace, if empty the namespace is reflected from the control plane
	// Note that cleanup is currently not supported if you are switching the namespace, so you will
	// manually need to cleanup old synchronized Kymas
	Namespace string `json:"namespace,omitempty"`
}

// KymaSpec defines the desired state of Kyma
>>>>>>> 658bf42e
type KymaSpec struct {
	Channel Channel `json:"channel"`
	// Components specifies the list of components to be installed
	Components []ComponentType `json:"components,omitempty"`

	// Active Synchronization Settings
	// +optional
	Sync Sync `json:"sync,omitempty"`
}

func (kyma *Kyma) AreAllReadyConditionsSetForKyma() bool {
	status := &kyma.Status
	if len(status.Conditions) < 1 {
		return false
	}

	for _, existingCondition := range status.Conditions {
		if existingCondition.Type == ConditionTypeReady &&
			existingCondition.Status != ConditionStatusTrue &&
			existingCondition.Reason != KymaKind {
			return false
		}
	}

	return true
}

// KymaStatus defines the observed state of Kyma
// +kubebuilder:subresource:status
type KymaStatus struct {
	// State signifies current state of Kyma.
	// Value can be one of ("Ready", "Processing", "Error", "Deleting").
	State KymaState `json:"state,omitempty"`

	// List of status conditions to indicate the status of a ServiceInstance.
	// +optional
	Conditions []KymaCondition `json:"conditions,omitempty"`

	// Observed generation
	// +optional
	ObservedGeneration int64 `json:"observedGeneration,omitempty"`

	// Active Channel
	// +optional
	ActiveChannel Channel `json:"activeChannel,omitempty"`
}

// +kubebuilder:validation:Enum=rapid;regular;stable
type Channel string

const (
	DefaultChannel Channel = ChannelStable
	ChannelRapid   Channel = "rapid"
	ChannelRegular Channel = "regular"
	ChannelStable  Channel = "stable"
)

// +kubebuilder:validation:Enum=Processing;Deleting;Ready;Error
type KymaState string

// Valid Kyma States.
const (
	// KymaStateReady signifies Kyma is ready.
	KymaStateReady KymaState = "Ready"

	// KymaStateProcessing signifies Kyma is reconciling.
	KymaStateProcessing KymaState = "Processing"

	// KymaStateError signifies an error for Kyma.
	KymaStateError KymaState = "Error"

	// KymaStateDeleting signifies Kyma is being deleted.
	KymaStateDeleting KymaState = "Deleting"
)

// KymaCondition describes condition information for Kyma.
type KymaCondition struct {
	Type KymaConditionType `json:"type"`
	// Status of the Kyma Condition.
	// Value can be one of ("True", "False", "Unknown").
	Status KymaConditionStatus `json:"status"`

	// Human-readable message indicating details about the last status transition.
	// +optional
	Message string `json:"message,omitempty"`

	// Machine-readable text indicating the reason for the condition's last transition.
	// +optional
	Reason string `json:"reason,omitempty"`

	// Additional Information when the condition is bound to a template
	// +optional
	TemplateInfo TemplateInfo `json:"templateInfo,omitempty"`

	// Timestamp for when Kyma last transitioned from one status to another.
	// +optional
	LastTransitionTime *metav1.Time `json:"lastTransitionTime,omitempty"`
}

type TemplateInfo struct {
	Generation int64   `json:"generation,omitempty"`
	Channel    Channel `json:"channel,omitempty"`
}

type KymaConditionType string

const (
	// ConditionTypeReady represents KymaConditionType Ready.
	ConditionTypeReady KymaConditionType = "Ready"
)

type KymaConditionStatus string

// Valid KymaCondition Status.
const (
	// ConditionStatusTrue signifies KymaConditionStatus true.
	ConditionStatusTrue KymaConditionStatus = "True"

	// ConditionStatusFalse signifies KymaConditionStatus false.
	ConditionStatusFalse KymaConditionStatus = "False"

	// ConditionStatusUnknown signifies KymaConditionStatus unknown.
	ConditionStatusUnknown KymaConditionStatus = "Unknown"
)

//+genclient
//+kubebuilder:object:root=true
//+kubebuilder:subresource:status
//+kubebuilder:printcolumn:name="State",type=string,JSONPath=".status.state"
//+kubebuilder:printcolumn:name="Age",type="date",JSONPath=".metadata.creationTimestamp"

// Kyma is the Schema for the kymas API.
type Kyma struct {
	metav1.TypeMeta   `json:",inline"`
	metav1.ObjectMeta `json:"metadata,omitempty"`

	Spec   KymaSpec   `json:"spec,omitempty"`
	Status KymaStatus `json:"status,omitempty"`
}

func (kyma *Kyma) SetObservedGeneration() *Kyma {
	kyma.Status.ObservedGeneration = kyma.Generation

	return kyma
}

func (kyma *Kyma) SetActiveChannel() *Kyma {
	kyma.Status.ActiveChannel = kyma.Spec.Channel

	return kyma
}

//+kubebuilder:object:root=true

// KymaList contains a list of Kyma.
type KymaList struct {
	metav1.TypeMeta `json:",inline"`
	metav1.ListMeta `json:"metadata,omitempty"`
	Items           []Kyma `json:"items"`
}

func init() {
	SchemeBuilder.Register(&Kyma{}, &KymaList{})
}<|MERGE_RESOLUTION|>--- conflicted
+++ resolved
@@ -20,16 +20,7 @@
 	metav1 "k8s.io/apimachinery/pkg/apis/meta/v1"
 )
 
-<<<<<<< HEAD
-const (
-	KymaKind   = "Kyma"
-	KymaPlural = "kymas"
-)
-
-// Settings defines some component specific settings.
-=======
 // Settings defines some component specific settings
->>>>>>> 658bf42e
 type Settings map[string]string
 
 // ComponentType defines the components to be installed.
@@ -39,9 +30,6 @@
 	Settings []Settings `json:"settings,omitempty"`
 }
 
-<<<<<<< HEAD
-// KymaSpec defines the desired state of Kyma.
-=======
 type SyncStrategy string
 
 const (
@@ -65,8 +53,7 @@
 	Namespace string `json:"namespace,omitempty"`
 }
 
-// KymaSpec defines the desired state of Kyma
->>>>>>> 658bf42e
+// KymaSpec defines the desired state of Kyma.
 type KymaSpec struct {
 	Channel Channel `json:"channel"`
 	// Components specifies the list of components to be installed
